#
#  Makefile --
#
#     Makefile for building import/export plug-ins.
#
#  Copyright (c) 2001-2013 Bjorn Gustavsson
#
#  See the file "license.terms" for information on usage and redistribution
#  of this file, and for a DISCLAIMER OF ALL WARRANTIES.
#
#     $Id: Makefile,v 1.25 2006/09/06 22:52:18 antoneos Exp $
#

include ../../erl.mk

.SUFFIXES: .erl .jam .beam .yrl .xrl .bin .mib .hrl .sgml .html .ps .3 .1 \
	.fig .dvi .tex .class .java .pdf .psframe .pscrop

ESRC=.
WINGS_INTL=../../intl_tools
EBIN=../../plugins/import_export
WINGS_E3D=../../e3d
WINGS_TOP=../../..

ifeq ($(TYPE),debug)
TYPE_FLAGS=-DDEBUG
else
TYPE_FLAGS=
endif

MODULES= \
	wpc_3ds \
	wpc_ai \
	wpc_bzw \
	wpc_collada \
	collada_import \
	wpc_gltf \
	wpc_hlines \
	wpc_jscad \
	wpc_kerky \
	wpc_lwo \
	wpc_obj \
	wpc_ply \
	wpc_pov \
	wpc_ps \
	wpc_rwx \
	wpc_stl \
	wpc_svg_path \
	wpc_wrl \
	wpc_x \
<<<<<<< HEAD
	wpc_yafaray \
	x3d_import \
	x3d_import__sgi
=======
	x_import \
	wpc_yafaray
>>>>>>> 1573802f

TARGET_FILES= $(MODULES:%=$(EBIN)/%.beam)

# ----------------------------------------------------
# FLAGS
# ----------------------------------------------------
ERL_COMPILE_FLAGS += -Werror -pa $(WINGS_INTL) \
  -I $(WINGS_TOP) $(TYPE_FLAGS) +debug_info

# ----------------------------------------------------
# Targets
# ----------------------------------------------------

opt debug:
	$(MAKE) TYPE=$@ common

template: opt
	$(ERL) -pa $(WINGS_INTL) -noinput -run tools generate_template_files $(EBIN)

lang: template
	cp *.lang $(EBIN)
	$(ERL) -pa $(WINGS_INTL) -noinput -run tools diff_lang_files $(EBIN)

common: $(TARGET_FILES)

clean:
	rm -f $(TARGET_FILES)
	rm -f core

$(EBIN)/%.beam: $(ESRC)/%.erl
	$(ERLC) $(ERL_COMPILE_FLAGS) -o$(EBIN) $<

# ----------------------------------------------------
# Dependencies
# ----------------------------------------------------

$(TARGET_FILES): $(WINGS_E3D)/e3d.hrl
<|MERGE_RESOLUTION|>--- conflicted
+++ resolved
@@ -48,14 +48,10 @@
 	wpc_svg_path \
 	wpc_wrl \
 	wpc_x \
-<<<<<<< HEAD
+	x_import \
 	wpc_yafaray \
 	x3d_import \
 	x3d_import__sgi
-=======
-	x_import \
-	wpc_yafaray
->>>>>>> 1573802f
 
 TARGET_FILES= $(MODULES:%=$(EBIN)/%.beam)
 
