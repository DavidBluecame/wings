--- conflicted
+++ resolved
@@ -877,11 +877,7 @@
 		      Out
 	      end,
     In = lists:foldl(AddPage, In0, Tabs),
-<<<<<<< HEAD
-    case Def =< length(In) of
-=======
     case 0 < Def andalso Def =< length(In) of
->>>>>>> da3e5081
 	true -> wxNotebook:setSelection(NB, Def-1);
 	false -> ignore
     end,
